--- conflicted
+++ resolved
@@ -1,13 +1,8 @@
 import { Router } from 'express';
-<<<<<<< HEAD
 import { Strategy, Profile } from 'passport-apple';
-import { PROVIDERS } from '@config/index';
-=======
-import { Strategy, Profile } from '@nicokaiser/passport-apple';
 import { PROVIDERS } from '@config';
 import { sendError } from '@/errors';
 import { getGravatarUrl } from '@/utils';
->>>>>>> 02754a93
 import { initProvider } from './utils';
 
 const transformProfile = ({
