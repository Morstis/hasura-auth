--- conflicted
+++ resolved
@@ -17,21 +17,6 @@
 > = async (req, res) => {
   const { ticket } = req.body;
 
-<<<<<<< HEAD
-  let user;
-  if (ticket) {
-    user = await getUserByTicket(ticket);
-    if (!user) {
-      return sendError(res, 'invalid-ticket');
-    }
-  } else {
-    if (!req.auth?.userId) {
-      return sendError(res, 'unauthenticated-user');
-    }
-    user = (await gqlSdk.user({ id: req.auth?.userId })).user;
-  }
-
-=======
   // get the user from the ticket, but if no ticket then return null
   const userByTicket = await getUserByTicket(ticket);
 
@@ -60,26 +45,20 @@
     id: userId,
   });
 
->>>>>>> 16d5b57d
   if (!user) {
     throw new Error('Unable to get user');
   }
-  const { newPassword } = req.body;
-  const passwordHash = await hashPassword(newPassword);
 
-<<<<<<< HEAD
-=======
   const { newPassword } = req.body;
   const newPasswordHash = await hashPassword(newPassword);
 
   // set new password for user
->>>>>>> 16d5b57d
   await gqlSdk.updateUser({
-    id: user.id,
+    id: userId,
     user: {
-      passwordHash,
-      ticket: ticket ? null : undefined, // Hasura does not update when variable is undefined
+      passwordHash: newPasswordHash,
     },
   });
+
   return res.send(ReasonPhrases.OK);
 };