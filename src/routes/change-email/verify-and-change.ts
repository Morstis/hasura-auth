--- conflicted
+++ resolved
@@ -14,51 +14,28 @@
 import { gqlSDK } from '@/utils/gqlSDK'
 
 async function changeEmail(req: ValidatedRequest<Schema>, res: Response): Promise<unknown> {
-<<<<<<< HEAD
   if(!AUTHENTICATION.VERIFY_EMAILS) {
     return res.boom.notImplemented(`Please set the VERIFY_EMAILS env variable to true to use the auth/change-email/change route`)
-=======
-  if (!AUTHENTICATION.VERIFY_EMAILS) {
-    return res.boom.badImplementation(
-      `Please set the VERIFY_EMAILS env variable to true to use the auth/change-email/change route.`
-    )
->>>>>>> d0503ee0
   }
 
   const { ticket } = req.body
 
-<<<<<<< HEAD
-  const account = await selectAccountByTicket(ticket)
+  const user = await getUserByTicket(ticket)
 
-  if(!account) {
-    req.logger.verbose(`User tried changing his email but provided an invalid ticket ${ticket}`, {
-      ticket
-    })
-    return res.boom.badRequest('Account with such ticket does not exist')
+  if(!user) {
+    return res.boom.badRequest('Invalid or expired ticket')
   }
-
-  const { email, new_email, user } = account
-
-  const hasuraData = await request<UpdateAccountData>(changeEmailByTicket, {
-=======
-  const user = await getUserByTicket(ticket)
 
   // set newEmail to email for user
   const { updateUsers } = await gqlSDK.changeEmailByTicket({
->>>>>>> d0503ee0
     ticket,
     email: user.newEmail,
     newTicket: uuidv4(),
     now: new Date()
   })
 
-<<<<<<< HEAD
-  if (!hasuraData.update_auth_accounts.affected_rows) {
-    return res.boom.unauthorized('Invalid or expired ticket')
-=======
   if (!updateUsers?.affected_rows) {
     return res.boom.unauthorized('Invalid or expired ticket.')
->>>>>>> d0503ee0
   }
 
   if (AUTHENTICATION.NOTIFY_EMAIL_CHANGE && APPLICATION.EMAILS_ENABLED) {
@@ -66,21 +43,12 @@
       template: 'notify-email-change',
       locals: {
         url: APPLICATION.SERVER_URL,
-<<<<<<< HEAD
-        locale: account.locale,
-        app_url: APPLICATION.APP_URL,
-        display_name: user.display_name
-      },
-      message: {
-        to: email
-=======
         locale: user.locale,
         app_url: APPLICATION.APP_URL,
         display_name: user.displayName
       },
       message: {
         to: user.email
->>>>>>> d0503ee0
       }
     })
   }
