--- conflicted
+++ resolved
@@ -2,15 +2,7 @@
 import { v4 as uuidv4 } from 'uuid';
 import { ReasonPhrases } from 'http-status-codes';
 
-<<<<<<< HEAD
-import { createEmailRedirectionLink, getUserByEmail, pgClient } from '@/utils';
-=======
-import {
-  createEmailRedirectionLink,
-  deleteUserRefreshTokens,
-  getUserByEmail,
-} from '@/utils';
->>>>>>> 015a7a00
+import { pgClient, createEmailRedirectionLink, getUserByEmail } from '@/utils';
 import { emailClient } from '@/email';
 import { sendError } from '@/errors';
 
@@ -80,11 +72,7 @@
   // delete old refresh tokens and send email if user must verify their email
   // before they can sign in.
   if (ENV.AUTH_EMAIL_SIGNIN_EMAIL_VERIFIED_REQUIRED) {
-<<<<<<< HEAD
     await pgClient.deleteUserRefreshTokens(userId);
-=======
-    await deleteUserRefreshTokens(userId);
->>>>>>> 015a7a00
 
     const template = 'email-verify';
     const link = createEmailRedirectionLink(
