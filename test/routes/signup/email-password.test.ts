--- conflicted
+++ resolved
@@ -121,13 +121,8 @@
 
   it('allowed roles must be subset of env var AUTH_USER_DEFAULT_ALLOWED_ROLES', async () => {
     // set env vars
-<<<<<<< HEAD
-    await await request.post('/change-env').send({
-      AUTH_USER_DEFAULT_ALLOWED_ROLES: 'user,editor',
-=======
     await request.post('/change-env').send({
       ALLOWED_USER_ROLES: 'user,editor',
->>>>>>> e7109862
     });
 
     const email = 'joedoe@example.com';
