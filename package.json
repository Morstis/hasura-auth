--- conflicted
+++ resolved
@@ -28,11 +28,8 @@
     "@oauth-everything/passport-discord": "^1.0.2",
     "@oauth-everything/passport-twitch": "^1.0.3",
     "@riderize/passport-strava-oauth2": "^1.1.1",
-<<<<<<< HEAD
     "@simplewebauthn/server": "^5.2.1",
-=======
     "@types/passport-oauth2": "^1.4.11",
->>>>>>> d5ca328c
     "axios": "0.21.1",
     "bcryptjs": "^2.4.3",
     "body-parser": "1.19.0",
